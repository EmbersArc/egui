--- conflicted
+++ resolved
@@ -346,21 +346,6 @@
                 .for_each(|item| bounds.merge(&item.get_bounds()));
             bounds.add_relative_margin(margin_fraction);
         }
-<<<<<<< HEAD
-=======
-        // Make sure they are not empty.
-        if !bounds.is_valid() {
-            bounds = Bounds::new_symmetrical(1.0);
-        }
-
-        // Scale axes so that the origin is in the center.
-        if center_x_axis {
-            bounds.make_x_symmetrical();
-        };
-        if center_y_axis {
-            bounds.make_y_symmetrical();
-        };
->>>>>>> 19766bfe
 
         let mut transform = ScreenTransform::new(rect, bounds, center_x_axis, center_y_axis);
 
@@ -468,20 +453,20 @@
     pub fn pointer_coordinate_drag_delta(&self) -> Vec2 {
         self.last_screen_transform
             .as_ref()
-            .map(|tf| {
+            .map_or(Vec2::ZERO, |tf| {
                 let delta = self.response.drag_delta();
                 let dp_dv = tf.dpos_dvalue();
                 Vec2::new(delta.x / dp_dv[0] as f32, delta.y / dp_dv[1] as f32)
             })
-            .unwrap_or(Vec2::ZERO)
     }
 
     /// Transform the screen coordinates to plot coordinates.
     pub fn screen_to_plot_coordinates(&self, position: Pos2) -> Pos2 {
         self.last_screen_transform
             .as_ref()
-            .map(|tf| tf.position_from_value(&Value::new(position.x as f64, position.y as f64)))
-            .unwrap_or(Pos2::ZERO)
+            .map_or(Pos2::ZERO, |tf| {
+                tf.position_from_value(&Value::new(position.x as f64, position.y as f64))
+            })
             // We need to subtract the drag delta since the last frame.
             - self.response.drag_delta()
     }
